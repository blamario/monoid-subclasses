--- conflicted
+++ resolved
@@ -35,12 +35,9 @@
 {-# LANGUAGE Haskell2010, FlexibleInstances, Trustworthy #-}
 
 module Data.Monoid.Cancellative (
+   module Data.Semigroup.Cancellative,
    -- * Symmetric, commutative monoid classes
-<<<<<<< HEAD
-   CommutativeMonoid, ReductiveMonoid, CancellativeMonoid, GCDMonoid(..),
-=======
-   CommutativeMonoid, ReductiveMonoid(..), CancellativeMonoid, MonoidWithMonus(..), GCDMonoid(..),
->>>>>>> 599731a4
+   CommutativeMonoid, ReductiveMonoid, CancellativeMonoid, MonoidWithMonus(..), GCDMonoid(..),
    -- * Asymmetric monoid classes
    LeftReductiveMonoid, RightReductiveMonoid,
    LeftCancellativeMonoid, RightCancellativeMonoid,
@@ -50,7 +47,6 @@
 
 import qualified Prelude
 
-import Control.Applicative ((<$>), (<*>))
 import Data.Monoid -- (Monoid, Dual(..), Sum(..), Product(..))
 import qualified Data.ByteString as ByteString
 import qualified Data.ByteString.Unsafe as ByteString
@@ -75,25 +71,8 @@
 -- > a <> b == b <> a
 class (Monoid m, CommutativeSemigroup m) => CommutativeMonoid m
 
--- | Class of Abelian monoids with a partial inverse for the Monoid '<>' operation. The inverse operation '</>' must
--- satisfy the following laws:
--- 
--- > maybe a (b <>) (a </> b) == a
--- > maybe a (<> b) (a </> b) == a
-<<<<<<< HEAD
+-- | Class of Abelian monoids with a partial inverse for the '<>' operation.
 class (CommutativeMonoid m, ReductiveSemigroup m, LeftReductiveMonoid m, RightReductiveMonoid m) => ReductiveMonoid m
-=======
---
--- The '</>' operator is a synonym for both 'stripPrefix' and 'stripSuffix', which must be equivalent as '<>' is both
--- associative and commutative.
---
--- > (</>) = flip stripPrefix
--- > (</>) = flip stripSuffix
-class (CommutativeMonoid m, LeftReductiveMonoid m, RightReductiveMonoid m) => ReductiveMonoid m where
-   (</>) :: m -> m -> Maybe m
-
-infix 5 </>
->>>>>>> 599731a4
 
 -- | Class of Abelian monoids with monus. The monus operation '<\>' is a synonym for both 'stripPrefixOverlap' and
 -- 'stripSuffixOverlap', which must be equivalent as '<>' is both associative and commutative:
@@ -126,11 +105,7 @@
 class (ReductiveMonoid m, LeftGCDMonoid m, RightGCDMonoid m, OverlappingGCDMonoid m) => GCDMonoid m where
    gcd :: m -> m -> m
 
-<<<<<<< HEAD
--- | Class of monoids with a left inverse of '<>', satisfying the following law:
-=======
--- | Class of monoids with a left inverse of 'Data.Monoid.mappend', satisfying the following laws:
->>>>>>> 599731a4
+-- | Class of monoids with a left inverse of '<>', satisfying the following laws:
 -- 
 -- > isPrefixOf a b == isJust (stripPrefix a b)
 -- > maybe b (a <>) (stripPrefix a b) == b
@@ -140,11 +115,7 @@
 -- than linear in the length of the prefix argument.
 class (Monoid m, LeftReductiveSemigroup m) => LeftReductiveMonoid m
 
-<<<<<<< HEAD
--- | Class of monoids with a right inverse of '<>', satisfying the following law:
-=======
--- | Class of monoids with a right inverse of 'Data.Monoid.mappend', satisfying the following laws:
->>>>>>> 599731a4
+-- | Class of monoids with a right inverse of '<>', satisfying the following laws:
 -- 
 -- > isSuffixOf a b == isJust (stripSuffix a b)
 -- > maybe b (<> a) (stripSuffix a b) == b
@@ -295,24 +266,9 @@
 instance GCDMonoid a => GCDMonoid (Dual a) where
    gcd (Dual a) (Dual b) = Dual (gcd a b)
 
-<<<<<<< HEAD
-=======
 instance MonoidWithMonus a => MonoidWithMonus (Dual a) where
    Dual a <\> Dual b = Dual (a <\> b)
 
-instance LeftReductiveMonoid a => RightReductiveMonoid (Dual a) where
-   stripSuffix (Dual a) (Dual b) = fmap Dual (stripPrefix a b)
-   Dual a `isSuffixOf` Dual b = a `isPrefixOf` b
-
-instance RightReductiveMonoid a => LeftReductiveMonoid (Dual a) where
-   stripPrefix (Dual a) (Dual b) = fmap Dual (stripSuffix a b)
-   Dual a `isPrefixOf` Dual b = a `isSuffixOf` b
-
-instance LeftCancellativeMonoid a => RightCancellativeMonoid (Dual a)
-
-instance RightCancellativeMonoid a => LeftCancellativeMonoid (Dual a)
-
->>>>>>> 599731a4
 instance LeftGCDMonoid a => RightGCDMonoid (Dual a) where
    commonSuffix (Dual a) (Dual b) = Dual (commonPrefix a b)
 
@@ -336,32 +292,9 @@
 instance Integral a => LeftCancellativeMonoid (Sum a)
 instance Integral a => RightCancellativeMonoid (Sum a)
 
-<<<<<<< HEAD
-instance (Integral a, Ord a) => GCDMonoid (Sum a) where
-   gcd (Sum a) (Sum b) = Sum (min a b)
-
-instance (Integral a, Ord a) => LeftGCDMonoid (Sum a) where
-=======
-instance Integral a => LeftReductiveMonoid (Sum a) where
-   stripPrefix a b = b </> a
-
-instance Integral a => RightReductiveMonoid (Sum a) where
-   stripSuffix a b = b </> a
-
-instance Integral a => LeftCancellativeMonoid (Sum a)
-
-instance Integral a => RightCancellativeMonoid (Sum a)
-
-instance {-# OVERLAPS #-} ReductiveMonoid (Sum Natural) where
-   Sum a </> Sum b
-      | a < b = Nothing
-      | otherwise = Just $ Sum (a - b)
-
-instance {-# OVERLAPS #-} LeftReductiveMonoid (Sum Natural) where
-   stripPrefix a b = b </> a
-
-instance {-# OVERLAPS #-} RightReductiveMonoid (Sum Natural) where
-   stripSuffix a b = b </> a
+instance {-# OVERLAPS #-} ReductiveMonoid (Sum Natural)
+instance {-# OVERLAPS #-} LeftReductiveMonoid (Sum Natural)
+instance {-# OVERLAPS #-} RightReductiveMonoid (Sum Natural)
 
 instance MonoidWithMonus (Sum Natural) where
    Sum a <\> Sum b
@@ -372,7 +305,6 @@
    gcd (Sum a) (Sum b) = Sum (min a b)
 
 instance LeftGCDMonoid (Sum Natural) where
->>>>>>> 599731a4
    commonPrefix a b = gcd a b
 
 instance RightGCDMonoid (Sum Natural) where
@@ -388,29 +320,10 @@
 -- Product instances
 
 instance Num a => CommutativeMonoid (Product a)
-<<<<<<< HEAD
 instance Integral a => ReductiveMonoid (Product a)
 instance Integral a => LeftReductiveMonoid (Product a)
 instance Integral a => RightReductiveMonoid (Product a)
 
-instance Integral a => GCDMonoid (Product a) where
-   gcd (Product a) (Product b) = Product (Prelude.gcd a b)
-
-instance Integral a => LeftGCDMonoid (Product a) where
-=======
-
-instance Integral a => ReductiveMonoid (Product a) where
-   Product 0 </> Product 0 = Just (Product 1)
-   Product _ </> Product 0 = Nothing
-   Product a </> Product b = if remainder == 0 then Just (Product quotient) else Nothing
-      where (quotient, remainder) = quotRem a b
-
-instance Integral a => LeftReductiveMonoid (Product a) where
-   stripPrefix a b = b </> a
-
-instance Integral a => RightReductiveMonoid (Product a) where
-   stripSuffix a b = b </> a
-
 instance MonoidWithMonus (Product Natural) where
    Product 0 <\> Product 0 = Product 1
    Product a <\> Product b = Product (a `div` Prelude.gcd a b)
@@ -419,7 +332,6 @@
    gcd (Product a) (Product b) = Product (Prelude.gcd a b)
 
 instance LeftGCDMonoid (Product Natural) where
->>>>>>> 599731a4
    commonPrefix a b = gcd a b
 
 instance RightGCDMonoid (Product Natural) where
@@ -555,27 +467,12 @@
 -- Set instances
 
 instance Ord a => CommutativeMonoid (Set.Set a)
-<<<<<<< HEAD
 instance Ord a => LeftReductiveMonoid (Set.Set a)
 instance Ord a => RightReductiveMonoid (Set.Set a)
 instance Ord a => ReductiveMonoid (Set.Set a)
-=======
-
-instance Ord a => ReductiveMonoid (Set.Set a) where
-   a </> b | Set.isSubsetOf b a = Just (a Set.\\ b)
-           | otherwise = Nothing
 
 instance Ord a => MonoidWithMonus (Set.Set a) where
    (<\>) = (Set.\\)
-
-instance Ord a => LeftReductiveMonoid (Set.Set a) where
-   isPrefixOf = Set.isSubsetOf
-   stripPrefix a b = b </> a
-
-instance Ord a => RightReductiveMonoid (Set.Set a) where
-   isSuffixOf = Set.isSubsetOf
-   stripSuffix a b = b </> a
->>>>>>> 599731a4
 
 instance Ord a => LeftGCDMonoid (Set.Set a) where
    commonPrefix = Set.intersection
@@ -595,27 +492,12 @@
 -- IntSet instances
 
 instance CommutativeMonoid IntSet.IntSet
-<<<<<<< HEAD
 instance LeftReductiveMonoid IntSet.IntSet
 instance RightReductiveMonoid IntSet.IntSet
 instance ReductiveMonoid IntSet.IntSet
-=======
-
-instance ReductiveMonoid IntSet.IntSet where
-   a </> b | IntSet.isSubsetOf b a = Just (a IntSet.\\ b)
-           | otherwise = Nothing
 
 instance MonoidWithMonus IntSet.IntSet where
    (<\>) = (IntSet.\\)
-
-instance LeftReductiveMonoid IntSet.IntSet where
-   isPrefixOf = IntSet.isSubsetOf
-   stripPrefix a b = b </> a
-
-instance RightReductiveMonoid IntSet.IntSet where
-   isSuffixOf = IntSet.isSubsetOf
-   stripSuffix a b = b </> a
->>>>>>> 599731a4
 
 instance LeftGCDMonoid IntSet.IntSet where
    commonPrefix = IntSet.intersection
@@ -634,19 +516,8 @@
 
 -- Map instances
 
-<<<<<<< HEAD
-instance Ord k => LeftReductiveMonoid (Map.Map k a)
-=======
-instance (Ord k, Eq a) => LeftReductiveMonoid (Map.Map k a) where
-   isPrefixOf = Map.isSubmapOf
-   stripPrefix a b | Map.isSubmapOf a b = Just (b Map.\\ a)
-                   | otherwise = Nothing
-
-instance (Ord k, Eq a) => RightReductiveMonoid (Map.Map k a) where
-   isSuffixOf = Map.isSubmapOfBy (const $ const True)
-   stripSuffix a b | a `isSuffixOf` b = Just (stripSuffixOverlap a b)
-                   | otherwise = Nothing
->>>>>>> 599731a4
+instance (Ord k, Eq a) => LeftReductiveMonoid (Map.Map k a)
+instance (Ord k, Eq a) => RightReductiveMonoid (Map.Map k a)
 
 instance (Ord k, Eq a) => LeftGCDMonoid (Map.Map k a) where
    commonPrefix = Map.mergeWithKey (\_ a b -> if a == b then Just a else Nothing) (const Map.empty) (const Map.empty)
@@ -659,19 +530,8 @@
 
 -- IntMap instances
 
-<<<<<<< HEAD
-instance LeftReductiveMonoid (IntMap.IntMap a)
-=======
-instance Eq a => LeftReductiveMonoid (IntMap.IntMap a) where
-   isPrefixOf = IntMap.isSubmapOf
-   stripPrefix a b | IntMap.isSubmapOf a b = Just (b IntMap.\\ a)
-                   | otherwise = Nothing
-
-instance Eq a => RightReductiveMonoid (IntMap.IntMap a) where
-   isSuffixOf = IntMap.isSubmapOfBy (const $ const True)
-   stripSuffix a b | a `isSuffixOf` b = Just (stripSuffixOverlap a b)
-                   | otherwise = Nothing
->>>>>>> 599731a4
+instance Eq a => LeftReductiveMonoid (IntMap.IntMap a)
+instance Eq a => RightReductiveMonoid (IntMap.IntMap a)
 
 instance Eq a => LeftGCDMonoid (IntMap.IntMap a) where
    commonPrefix = IntMap.mergeWithKey (\_ a b -> if a == b then Just a else Nothing)
