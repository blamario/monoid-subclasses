--- conflicted
+++ resolved
@@ -21,14 +21,9 @@
 import Data.String (IsString(..))
 import Data.Semigroup (Semigroup(..))
 import Data.Monoid (Monoid(..), First(..), Sum(..))
-<<<<<<< HEAD
 import Data.Semigroup.Cancellative (LeftReductiveSemigroup(..), RightReductiveSemigroup(..))
 import Data.Semigroup.Factorial (FactorialSemigroup(..), StableFactorialSemigroup)
 import Data.Monoid.Cancellative (LeftReductiveMonoid, RightReductiveMonoid, LeftGCDMonoid(..), RightGCDMonoid(..))
-=======
-import Data.Monoid.Cancellative (LeftReductiveMonoid(..), RightReductiveMonoid(..),
-                                 LeftGCDMonoid(..), RightGCDMonoid(..))
->>>>>>> 599731a4
 import Data.Monoid.Null (MonoidNull(null), PositiveMonoid)
 import Data.Monoid.Factorial (FactorialMonoid(..), StableFactorialMonoid)
 import Data.Monoid.Textual (TextualMonoid(..))
@@ -63,7 +58,7 @@
 
 force :: Semigroup a => Concat a -> a
 force (Leaf x) = x
-force (x :<> y) = force x `mappend` force y
+force (x :<> y) = force x <> force y
 
 instance (Eq a, Semigroup a) => Eq (Concat a) where
    x == y = force x == force y
@@ -99,10 +94,6 @@
       | null x = y
       | null y = x
       | otherwise = x :<> y
-
-instance PositiveMonoid a => Monoid (Concat a) where
-   mempty = Leaf mempty
-   mappend = (<>)
 
 instance PositiveMonoid a => Monoid (Concat a) where
    mempty = Leaf mempty
