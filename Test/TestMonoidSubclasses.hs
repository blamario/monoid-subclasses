--- conflicted
+++ resolved
@@ -58,13 +58,8 @@
 import Data.Monoid.Instances.Positioned (OffsetPositioned, LinePositioned)
 import qualified Data.Monoid.Instances.Positioned as Positioned
 
-<<<<<<< HEAD
 import Data.Semigroup (Semigroup, (<>))
 import Data.Monoid (Monoid, mempty, mconcat, All(All), Any(Any), Dual(Dual),
-=======
-import Data.Semigroup (Semigroup)
-import Data.Monoid (Monoid, mempty, (<>), mconcat, All(All), Any(Any), Dual(Dual),
->>>>>>> 599731a4
                     First(First), Last(Last), Sum(Sum), Product(Product))
 import Data.Semigroup.Factorial (FactorialSemigroup, StableFactorialSemigroup, 
                                  factors, primePrefix, primeSuffix, foldl, foldl', foldr, length, reverse)
@@ -78,14 +73,10 @@
 import Data.Monoid.Cancellative (CommutativeMonoid, ReductiveMonoid, LeftReductiveMonoid, RightReductiveMonoid,
                                  CancellativeMonoid, LeftCancellativeMonoid, RightCancellativeMonoid,
                                  GCDMonoid, LeftGCDMonoid, RightGCDMonoid,
-<<<<<<< HEAD
-                                 gcd, commonPrefix, stripCommonPrefix, commonSuffix, stripCommonSuffix)
-=======
                                  MonoidWithMonus, OverlappingGCDMonoid,
                                  (<\>), (</>), gcd,
                                  isPrefixOf, stripPrefix, stripPrefixOverlap, commonPrefix, stripCommonPrefix,
                                  isSuffixOf, stripSuffix, stripSuffixOverlap, commonSuffix, stripCommonSuffix)
->>>>>>> 599731a4
 import Data.Monoid.Textual (TextualMonoid)
 import qualified Data.Monoid.Textual as Textual
 
